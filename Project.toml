name = "DataFrameTools"
uuid = "ff0d0012-cacc-467c-a675-b36108f55689"
authors = ["David R. (Chip) Kent IV <chipkent@cecropiacapital.com>"]
version = "1.0.6"

[deps]
Arrow = "69666777-d1a9-59fb-9406-91d4454c9d45"
CSV = "336ed68f-0bac-5ca0-87d4-7b16caf5d00b"
DataFrames = "a93c6f00-e57d-5684-b7b6-d8193f3e46c0"
Feather = "becb17da-46f6-5d3c-ad1b-1c5fe96bc73c"
JDF = "babc3d20-cd49-4f60-a736-a8f9c08892d3"
JLD2 = "033835bb-8acc-5ee8-8aae-3f567f8a3819"
Logging = "56ddb016-857b-54e1-b83d-db4d58db5568"
Parquet = "626c502c-15b0-58ad-a749-f091afb673ae"
Serialization = "9e88b42a-f829-5b0c-bbe9-9e923198166b"
ZipFile = "a5390f91-8eb1-5f08-bee0-b1d1ffed6cea"

[compat]
<<<<<<< HEAD
CSV = "0.8"
=======
julia = "^1.5"
Arrow = "1.4"
DataFrames = "1.0"
Feather = "0.5"
Parquet = "0.8"
ZipFile = "0.9"
JLD2 = "0.4"
>>>>>>> 8c07d3aa
<|MERGE_RESOLUTION|>--- conflicted
+++ resolved
@@ -16,9 +16,6 @@
 ZipFile = "a5390f91-8eb1-5f08-bee0-b1d1ffed6cea"
 
 [compat]
-<<<<<<< HEAD
-CSV = "0.8"
-=======
 julia = "^1.5"
 Arrow = "1.4"
 DataFrames = "1.0"
@@ -26,4 +23,4 @@
 Parquet = "0.8"
 ZipFile = "0.9"
 JLD2 = "0.4"
->>>>>>> 8c07d3aa
+CSV = "0.8"