name = "DataFrameTools"
uuid = "ff0d0012-cacc-467c-a675-b36108f55689"
authors = ["David R. (Chip) Kent IV <chipkent@cecropiacapital.com>"]
version = "1.0.6"

[deps]
Arrow = "69666777-d1a9-59fb-9406-91d4454c9d45"
CSV = "336ed68f-0bac-5ca0-87d4-7b16caf5d00b"
DataFrames = "a93c6f00-e57d-5684-b7b6-d8193f3e46c0"
Feather = "becb17da-46f6-5d3c-ad1b-1c5fe96bc73c"
JDF = "babc3d20-cd49-4f60-a736-a8f9c08892d3"
JLD2 = "033835bb-8acc-5ee8-8aae-3f567f8a3819"
Logging = "56ddb016-857b-54e1-b83d-db4d58db5568"
Parquet = "626c502c-15b0-58ad-a749-f091afb673ae"
Serialization = "9e88b42a-f829-5b0c-bbe9-9e923198166b"
ZipFile = "a5390f91-8eb1-5f08-bee0-b1d1ffed6cea"

[compat]
<<<<<<< HEAD
Feather = "0.5"
=======
julia = "^1.5"
Arrow = "1.4"
DataFrames = "1.0"
>>>>>>> a6eaa428
<|MERGE_RESOLUTION|>--- conflicted
+++ resolved
@@ -16,10 +16,7 @@
 ZipFile = "a5390f91-8eb1-5f08-bee0-b1d1ffed6cea"
 
 [compat]
-<<<<<<< HEAD
-Feather = "0.5"
-=======
 julia = "^1.5"
 Arrow = "1.4"
 DataFrames = "1.0"
->>>>>>> a6eaa428
+Feather = "0.5"