name = "DataFrameTools"
uuid = "ff0d0012-cacc-467c-a675-b36108f55689"
authors = ["David R. (Chip) Kent IV <chipkent@cecropiacapital.com>"]
version = "1.0.6"

[deps]
Arrow = "69666777-d1a9-59fb-9406-91d4454c9d45"
CSV = "336ed68f-0bac-5ca0-87d4-7b16caf5d00b"
DataFrames = "a93c6f00-e57d-5684-b7b6-d8193f3e46c0"
Feather = "becb17da-46f6-5d3c-ad1b-1c5fe96bc73c"
JDF = "babc3d20-cd49-4f60-a736-a8f9c08892d3"
JLD2 = "033835bb-8acc-5ee8-8aae-3f567f8a3819"
Logging = "56ddb016-857b-54e1-b83d-db4d58db5568"
Parquet = "626c502c-15b0-58ad-a749-f091afb673ae"
Serialization = "9e88b42a-f829-5b0c-bbe9-9e923198166b"
ZipFile = "a5390f91-8eb1-5f08-bee0-b1d1ffed6cea"

[compat]
<<<<<<< HEAD
Arrow = "1.4"
=======
julia = "^1.5"
>>>>>>> b6a7c4f0
<|MERGE_RESOLUTION|>--- conflicted
+++ resolved
@@ -16,8 +16,5 @@
 ZipFile = "a5390f91-8eb1-5f08-bee0-b1d1ffed6cea"
 
 [compat]
-<<<<<<< HEAD
-Arrow = "1.4"
-=======
 julia = "^1.5"
->>>>>>> b6a7c4f0
+Arrow = "1.4"