--- conflicted
+++ resolved
@@ -16,13 +16,10 @@
 ZipFile = "a5390f91-8eb1-5f08-bee0-b1d1ffed6cea"
 
 [compat]
-<<<<<<< HEAD
-JLD2 = "0.4"
-=======
 julia = "^1.5"
 Arrow = "1.4"
 DataFrames = "1.0"
 Feather = "0.5"
 Parquet = "0.8"
 ZipFile = "0.9"
->>>>>>> 8f58f125
+JLD2 = "0.4"